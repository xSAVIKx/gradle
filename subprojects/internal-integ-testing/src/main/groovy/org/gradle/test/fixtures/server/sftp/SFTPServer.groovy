--- conflicted
+++ resolved
@@ -46,12 +46,7 @@
     private final TestDirectoryProvider testDirectoryProvider
     private TestFile baseDir
     private TestFile configDir
-
-<<<<<<< HEAD
-    private SshServer sshd;
-=======
     private SshServer sshd
->>>>>>> 63000385
 
     def fileRequests = [] as Set
 
@@ -72,11 +67,6 @@
     }
 
     protected void after() {
-<<<<<<< HEAD
-        sshd?.stop()
-    }
-
-=======
         stop()
     }
 
@@ -84,7 +74,6 @@
         sshd?.stop()
     }
 
->>>>>>> 63000385
     private SshServer setupConfiguredTestSshd() {
         //copy dsa key to config directory
         URL fileUrl = ClassLoader.getSystemResource("sshd-config/test-dsa.key");
