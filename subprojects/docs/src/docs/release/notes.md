--- conflicted
+++ resolved
@@ -37,26 +37,11 @@
 ## n
 -->
 
-<<<<<<< HEAD
-=======
-## Improvements to code quality plugins
-
-The PMD plugin now supports a new property `maxFailures`. If set, the build will not fail if the number of failures is below the defined treshold.
-This can help to introduce PMD into existing projects that may initially have a large number of warnings.
-
-```
-pmd {
-    maxFailures = 150
-}
-```
-This was contributed by [Matthew Duggan](https://github.com/mduggan).
-
 ## Improvements for tooling providers
 
 The GradleConnector class has a new `disconnect` method. Clients can use it to asynchronously cancel release all Tooling API connections without waiting for the current build to finish.
 For more details, refer to the [javadoc](javadoc/org/gradle/tooling/GradleConnector.html). 
 
->>>>>>> bbefa6b2
 ## Promoted features
 Promoted features are features that were incubating in previous versions of Gradle but are now supported and subject to backwards compatibility.
 See the User Manual section on the “[Feature Lifecycle](userguide/feature_lifecycle.html)” for more information.
