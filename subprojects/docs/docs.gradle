--- conflicted
+++ resolved
@@ -22,13 +22,8 @@
     // TODO: Apply asciidoctor in documentation plugin instead.
     id 'org.asciidoctor.convert'
     id 'gradlebuild.documentation'
-<<<<<<< HEAD
-    id 'org.gradle.samples' version "0.16.7"
-    id 'gradlebuild.internal.java'
-=======
     id 'gradlebuild.unittest-and-compile'
     id 'org.gradle.samples' version "0.16.8"
->>>>>>> bb50b36d
 }
 
 repositories { handler ->
